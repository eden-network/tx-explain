--- conflicted
+++ resolved
@@ -44,7 +44,7 @@
         return json.loads(blob.download_as_string())
     return None
 
-<<<<<<< HEAD
+
 # Added change: A new boolean argument for whether the explanation should be stored in bucket or not. By default, it is set to true.
 async def explain_transaction(client, payload, network='ethereum', system_prompt=None, model="claude-3-haiku-20240307", max_tokens=2000, temperature=0, store_result=True):
     request_params = {
@@ -84,73 +84,7 @@
                 await write_explanation_to_bucket(network, tx_hash, explanation, model)
             except Exception as e:
                 print(f'Error uploading explanation for {tx_hash}: {str(e)}')
-=======
-async def explain_transaction(client, payload, network='ethereum', system_prompt=None, model="claude-3-haiku-20240307", max_tokens=2000, temperature=0):
-    if model=="llama3-70b-8192":
-        explanation=""
-        try:
-            chat_completion = await client.chat.completions.create(
-                messages=[
-                {
-                    "role": "system",
-                    "content": system_prompt    
-                },
-                {
-                    "role": "user",
-                    "content":  json.dumps(payload)
-                }
-                    ],
-                    model=model,
-                    temperature=temperature,
-                    max_tokens=max_tokens
-            )
-            explanation=chat_completion.choices[0].message.content
-        except Exception as e:
-            print(f"Error streaming explanation: {str(e)}")
-    tx_hash = payload['hash']
-    if explanation and explanation != "" and tx_hash:
-        try:
-            await write_explanation_to_bucket(network, tx_hash, explanation, model)
-        except Exception as e:
-            print(f'Error uploading explanation for {tx_hash}: {str(e)}')
-        
 
-    else:
-        request_params = {
-            'model': model,
-            'max_tokens': max_tokens,
-            'temperature': temperature,
-            'messages': [
-                {
-                    "role": "user",
-                    "content": [
-                        {
-                            "type": "text",
-                            "text": json.dumps(payload)
-                        }
-                    ]
-                }
-            ]
-        }
-
-        if system_prompt:
-            request_params['system'] = system_prompt
-
-        explanation = ""
-        try:
-            async with client.messages.stream(**request_params) as stream:
-                async for word in stream.text_stream:
-                    yield word
-                    explanation += word
-        except Exception as e:
-            print(f"Error streaming explanation: {str(e)}")
-    tx_hash = payload['hash']
-    if explanation and explanation != "" and tx_hash:
-        try:
-            await write_explanation_to_bucket(network, tx_hash, explanation, model)
-        except Exception as e:
-            print(f'Error uploading explanation for {tx_hash}: {str(e)}')
->>>>>>> 990a06e2
 
 async def write_explanation_to_bucket(network, tx_hash, explanation, model):
     file_path = f'{network}/transactions/explanations/{tx_hash}.json'

import os
import time
import json
import requests
import aiohttp
import uvicorn
import google.auth
import gspread
from fastapi import FastAPI, Depends, HTTPException, Request
from fastapi.staticfiles import StaticFiles
from fastapi.security import HTTPBearer, HTTPAuthorizationCredentials
from fastapi.middleware.cors import CORSMiddleware
from fastapi.responses import JSONResponse, StreamingResponse
from anthropic import AsyncAnthropic
from google.cloud import storage
from explain import explain_transaction, get_cached_explanation, chat
from simulate import simulate_transaction, get_cached_simulation
from simulate_pending import simulate_pending_transaction_tenderly
from dotenv import load_dotenv
from typing import List, Optional, Any
from pydantic import BaseModel, Field, validator
from tenacity import retry, stop_after_attempt, wait_exponential
from categorize import categorize  # Import categorize function
import time

load_dotenv()

app = FastAPI()
app.mount("/static", StaticFiles(directory="static"), name="static")
origins = ["*"]
CORS_ALLOWED_ORIGINS = os.getenv('CORS_ALLOWED_ORIGINS')
if CORS_ALLOWED_ORIGINS:
    origins = CORS_ALLOWED_ORIGINS.split(',')
    print(f"Allowed origins: {origins}")
app.add_middleware(
    CORSMiddleware,
    allow_origins=origins,
    allow_credentials=True,
    allow_methods=["*"],
    allow_headers=["*"],
)
auth_scheme = HTTPBearer()

SCOPES = ['https://spreadsheets.google.com/feeds', 'https://www.googleapis.com/auth/spreadsheets', 'https://www.googleapis.com/auth/drive']
CREDENTIALS, PROJECT_ID = google.auth.default(scopes=SCOPES)
STORAGE_CLIENT = storage.Client()
GOOGLE_SHEET_ID = os.getenv('GOOGLE_SHEET_ID')
GOOGLE_WORKSHEET_NAME = os.getenv('GOOGLE_WORKSHEET_NAME')
GCS_BUCKET_NAME = os.getenv('GCS_BUCKET_NAME')
GCS_BUCKET = STORAGE_CLIENT.bucket(GCS_BUCKET_NAME)
ANTHROPIC_API_KEY = os.getenv('ANTHROPIC_API_KEY')
ANTHROPIC_CLIENT = AsyncAnthropic(api_key=ANTHROPIC_API_KEY)
DEFAULT_MODEL = os.getenv('DEFAULT_MODEL')
DEFAULT_MAX_TOKENS = 2000
DEFAULT_TEMPERATURE = 0
DEFAULT_CHAT_TEMPERATURE = 1
DEFAULT_SYSTEM_PROMPT = None
DEFAULT_CHAT_SYSTEM_PROMPT = None
DEFAULT_QUESTIONS_PROMPT = None
RECAPTCHA_TIMEOUT = int(os.getenv('RECAPTCHA_TIMEOUT', 3))
RECAPTCHA_SECRET_KEY = os.getenv('RECAPTCHA_SECRET_KEY', '')

network_endpoints = {
            '1': (os.getenv('ETH_RPC_ENDPOINT'), 'ethereum'),
            '42161': (os.getenv('ARB_RPC_ENDPOINT'), 'arbitrum'),
            '10': (os.getenv('OP_RPC_ENDPOINT'), 'optimism'),
<<<<<<< HEAD
            '43114': (os.getenv('AVAX_RPC_ENDPOINT'), 'avalanche'),
            '8453': (os.getenv('BASE_RPC_ENDPOINT'), 'base'),
            '81467': (os.getenv('BLAST_RPC_ENDPOINT'), 'blast'),
            '5000': (os.getenv('MANTLE_RPC_ENDPOINT'), 'mantle')
=======
            '43114': ('https://api.avax.network/ext/bc/C/rpc', 'avalanche'),
            '8453': ('https://base.llamarpc.com', 'base'),
            '81467': ('https://rpc.blast.io', 'blast'),
            '5000': ('https://rpc.mantle.xyz', 'mantle')
>>>>>>> 180ed9a1
        }

with open('system_prompt.txt', 'r') as file:
    DEFAULT_SYSTEM_PROMPT = file.read()

<<<<<<< HEAD
with open('chat_system_prompt.txt', 'r') as file:
    DEFAULT_CHAT_SYSTEM_PROMPT = file.read()

with open('questions_system_prompt.txt', 'r') as file:
    DEFAULT_QUESTIONS_PROMPT = file.read()

=======
>>>>>>> 180ed9a1
class CategorizationRequest(BaseModel):
    tx_hash: str
    network_id: str
    recaptcha_token: str

class Transaction(BaseModel):
    hash: str
    block_number: int
    from_address: str
    to_address: str
    gas: int
    value: str
    input: str
    transaction_index: int

class TransactionRequest(BaseModel):
    tx_hash: str
    network_id: str
    system: str = DEFAULT_SYSTEM_PROMPT
    model: str = DEFAULT_MODEL
    max_tokens: int = DEFAULT_MAX_TOKENS
    temperature: float = DEFAULT_TEMPERATURE
    force_refresh: bool = False
    recaptcha_token: str

class PendingTransactionRequest(BaseModel):
    network_id: str
    tx_hash: str
    block_number: int
    from_address: str
    to_address: str
    gas: int
    value: str
    input: str
    transaction_index: int
    system: str = DEFAULT_SYSTEM_PROMPT
    model: str = DEFAULT_MODEL
    max_tokens: int = DEFAULT_MAX_TOKENS
    temperature: float = DEFAULT_TEMPERATURE
    force_refresh: bool = False
    recaptcha_token: str

class SnapRequest(BaseModel):
    network_id: str
    tx_hash: str
    block_number: int
    from_address: str
    to_address: str
    gas: int
    value: str
    input: str
    transaction_index: int

<<<<<<< HEAD
class ChatRequest(BaseModel):
    input_json: dict
    network_id: str
    session_id: str

=======
>>>>>>> 180ed9a1
class SimulateTransactionsRequest(BaseModel):
    transactions: list[Transaction]
    network: str = 'ethereum'
    force_refresh: bool = False
    recaptcha_token: str

class ExplainTransactionsRequest(BaseModel):
    transactions: list[Any]
    network: str = 'ethereum'
    system: str = DEFAULT_SYSTEM_PROMPT
    model: str = DEFAULT_MODEL
    max_tokens: int = DEFAULT_MAX_TOKENS
    temperature: float = DEFAULT_TEMPERATURE
    force_refresh: bool = False
    recaptcha_token: str

class FeedbackForm(BaseModel):
    date: str
    network: str
    txHash: str
    explanation: str
    model: str
    systemPrompt: str
    simulationData: str
    comments: str
    accuracy: int = Field(gt=0, lt=6)  # Ensures accuracy is between 1 and 5
    quality: int = Field(gt=0, lt=6)  # Ensures quality is between 1 and 5
    explorer: Optional[str] = None  # Will be set based on network and txHash,


    @validator('explorer', pre=True, always=True)
    def set_explorer_url(cls, v, values):
        network = values.get('network', '').lower()
        tx_hash = values.get('txHash', '')
        base_urls = {
            'ethereum': 'https://etherscan.io/tx/',
            'avalanche': 'https://snowtrace.io/tx/',
            'optimism': 'https://optimistic.etherscan.io/tx/',
            'arbitrum': 'https://arbiscan.io/tx/',
            'base': 'https://basescan.org/tx/',
            'blast': 'https://blastscan.io/tx/',
            'mantle': 'https://mantlescan.info/tx/'
        }
        explorer_base_url = base_urls.get(network)
        if explorer_base_url and tx_hash:
            return f"{explorer_base_url}{tx_hash}"
        return v

async def authenticate(authorization: HTTPAuthorizationCredentials = Depends(auth_scheme)):
    token = authorization.credentials
    if token != os.getenv('API_TOKEN'):
        raise HTTPException(status_code=401, detail="Invalid token")
    return token

async def verify_recaptcha(token: str) -> bool:
    if os.getenv('ENV') == 'local':
        return True
    
    async with aiohttp.ClientSession() as session:
        try:
            async with session.post(f'https://www.google.com/recaptcha/api/siteverify?secret={RECAPTCHA_SECRET_KEY}&response={token}', timeout=RECAPTCHA_TIMEOUT) as response:
                data = await response.json()
                print(data)
                return data.get('success', False)
        except aiohttp.ClientError:
            print("reCAPTCHA request timed out. Proceeding with the request.")
            return True
        
async def fetch_transaction(url, body):
    async with aiohttp.ClientSession() as session:
        async with session.post(url, json=body) as response:
            return await response.json()

def split_long_text(text, max_length=50000):
    return [text[i:i+max_length] for i in range(0, len(text), max_length)]

@retry(stop=stop_after_attempt(5), wait=wait_exponential(multiplier=1))
async def submit_feedback_with_retry(feedback: FeedbackForm):
    client = gspread.authorize(CREDENTIALS)
    sheet = client.open_by_key(GOOGLE_SHEET_ID).worksheet(GOOGLE_WORKSHEET_NAME)
    
    simulation_data_parts = split_long_text(feedback.simulationData)
    
    values = [[
        feedback.date,
        feedback.network,
        feedback.txHash,
        feedback.explorer,
        feedback.explanation,
        feedback.model,
        feedback.systemPrompt,
        simulation_data_parts[0] if simulation_data_parts else "",
        feedback.accuracy,
        feedback.quality,
        feedback.comments
    ]]
    
    if len(simulation_data_parts) > 1:
        for part in simulation_data_parts[1:]:
            values.append(["", "", "", "", "", "", "", part, "", "", ""])
    
    sheet.append_rows(values)

async def simulate_txs(transactions, network, force_refresh=False):
    result = []
    for transaction in transactions:
        if not force_refresh:
            tx_hash = transaction.get('hash')
            if tx_hash:
                cached_simulation = await get_cached_simulation(tx_hash, network)
                if cached_simulation:
                    print(f"Using cached simulation for {tx_hash}")
                    result.append(cached_simulation)
                    continue
        try:
            trimmed_simulation = await simulate_transaction(
                transaction.hash, transaction.block_number, transaction.from_address,
                transaction.to_address, transaction.gas,
                transaction.value, transaction.input, transaction.transaction_index, network
            )
            result.append(trimmed_simulation)
        except Exception as e:
            raise HTTPException(status_code=500, detail=f"Error simulating transaction: {str(e)}")
    return result

async def simulate_pending_txs(transactions, network, store_result, force_refresh=False):
    result = []
    for transaction in transactions:
        if not force_refresh:
            tx_hash = transaction.get('hash')
            if tx_hash:
                cached_simulation = await get_cached_simulation(tx_hash, network)
                if cached_simulation:
                    print(f"Using cached simulation for {tx_hash}")
                    result.append(cached_simulation)
                    continue
        try:
            trimmed_simulation = await simulate_pending_transaction_tenderly(
                transaction.hash, transaction.block_number, transaction.from_address,
                transaction.to_address, transaction.gas,
                transaction.value, transaction.input, transaction.transaction_index, network,
                store_result
            )
            result.append(trimmed_simulation)
        except Exception as e:
            raise HTTPException(status_code=500, detail=f"Error simulating transaction: {str(e)}")
    return result

async def explain_txs(transactions, network, system_prompt, model, max_tokens, temperature, store_result, force_refresh=False):
    for transaction in transactions:
        if not force_refresh:
            tx_hash = transaction.get('hash')
            if tx_hash:
                cached_explanation = await get_cached_explanation(tx_hash, network)
                if cached_explanation:
                    explanation = cached_explanation.get('result')
                    if explanation:    
                        print(f"Using cached explanation for {tx_hash}")
                        lines = explanation.splitlines()
                        for line in lines:
                            words = line.split()
                            for i, word in enumerate(words):
                                if i < len(words):
                                    yield word + " "
                                    time.sleep(0.01)
                                else:
                                    yield word
                            yield "\n"
                        continue
        try:
            async for item in explain_transaction(
                ANTHROPIC_CLIENT, transaction, network=network, system_prompt=system_prompt, model=model, max_tokens=max_tokens, temperature=temperature, store_result=store_result
            ):
                yield item
        except Exception as e:
            raise HTTPException(status_code=500, detail=f"Error explaining transaction: {str(e)}")

# Reducing json calls depth
async def reduce_depth(json_obj, max_depth):
    print("Reducing json")
    try:
        if not isinstance(json_obj, dict):
            return json_obj
        if "calls" in json_obj:
            print("Calls found")
            if max_depth == 0:
                del json_obj["calls"]
            else:
                json_obj["calls"] = [await reduce_depth(call, max_depth - 1) for call in json_obj["calls"]]
        return json_obj
    except Exception as e:
        print("Error at reduce_depth: ", e)
        return json_obj

async def truncate_json(json_object, key, max_depth):
    try:
        if 'system' in json_object and 'transaction_details' in json_object['system'] and 'call_trace' in json_object['system']['transaction_details']:
            for item in json_object['system']["transaction_details"]["call_trace"]:
                if key in item:
                    item[key] = [await reduce_depth(element, max_depth) for element in item[key]]
        return json_object
    except Exception as e:
        print("Error at truncate_json: ", e)
        return json_object


async def explain_txs_chat(message, network, session_id, system_prompt, model, max_tokens, temperature):
    # Appending the elements to the template
    message['model'] = model
    message['max_tokens'] = max_tokens
    message['temperature'] = temperature
    message['system']['system_prompt'] = system_prompt
    message = await truncate_json(message, 'calls', 1)
    message['system'] = json.dumps(message['system'], indent=4) # Must be a string because Claude demands it

    try:
        async for word, usage in chat(
            ANTHROPIC_CLIENT, message, network, session_id
        ):
            yield word
        print("Usage: ", usage)

    except Exception as e:
        raise HTTPException(status_code=500, detail=f"Error explaining transaction: {str(e)}")

async def gen_questions(message, network, session_id, system_prompt, model, max_tokens, temperature):
    # Appending the elements to the template
    message['model'] = model
    message['max_tokens'] = max_tokens
    message['temperature'] = temperature
    message['system']['system_prompt'] = system_prompt
    message = await truncate_json(message, 'calls', 1)
    message['system'] = json.dumps(message['system'], indent=4) # Must be a string because Claude demands it

    try:
        async for word, usage in chat(
            ANTHROPIC_CLIENT, message, network, session_id
        ):
            yield word
        print("Usage: ", usage)

    except Exception as e:
        raise HTTPException(status_code=500, detail=f"Error explaining transaction: {str(e)}")



@app.get("/")
async def root():
    return {"status": "ok"}
    
@app.post("/v1/transaction/fetch")
async def get_transaction(request: TransactionRequest, _: str = Depends(authenticate)):
    try:
        if not request.network_id:
            raise HTTPException(status_code=400, detail='Missing network ID')
        if not request.tx_hash:
            raise HTTPException(status_code=400, detail='Missing transaction hash')

        global network_endpoints

        if request.network_id not in network_endpoints:
            raise HTTPException(status_code=400, detail='Unsupported network ID')

        url = network_endpoints[request.network_id]

        body = {
            "id": 1,
            "jsonrpc": "2.0",
            "method": "eth_getTransactionByHash",
            "params": [request.tx_hash]
        }

        response = requests.post(url, json=body)

        if response.status_code == 200:
            return response.json()
        elif response.status_code == 404:
            raise HTTPException(status_code=404, detail='Transaction not found')
        else:
            raise HTTPException(status_code=500, detail='Error fetching transaction')

    except HTTPException as e:
        raise e
    except Exception as e:
        raise HTTPException(status_code=400, detail=str(e))
    
@app.post("/v1/transaction/simulate")
async def simulate_transactions(request: SimulateTransactionsRequest, _: str = Depends(authenticate)):
    try:
        is_human = await verify_recaptcha(request.recaptcha_token)
        if not is_human:
            raise HTTPException(status_code=400, detail="Bot detected")
        result = await simulate_txs(request.transactions, request.network, request.force_refresh)
        return {"result": result}
    except HTTPException as e:
        raise e
    except Exception as e:
        raise HTTPException(status_code=400, detail="Invalid request payload")

@app.post("/v1/transaction/explain")
async def explain_transactions(request: ExplainTransactionsRequest, _: str = Depends(authenticate)):
    try:
        is_human = await verify_recaptcha(request.recaptcha_token)
        if not is_human:
            raise HTTPException(status_code=400, detail="Bot detected")
        msg = {
            "action": "explainRequested",
            "transactions": request.transactions,
            "network": request.network,
            "system": request.system,
            "model": request.model,
            "max_tokens": request.max_tokens,
            "temperature": request.temperature
        }
        print(json.dumps(msg))

        # Setting storage status to true
        store_result = True
        return StreamingResponse(
            explain_txs(request.transactions, request.network, request.system, request.model, request.max_tokens, request.temperature, store_result ,request.force_refresh),
            media_type="text/plain"
        )
    except HTTPException as e:
        raise e
    except Exception as e:
        raise HTTPException(status_code=400, detail="Invalid request payload")

@app.post("/v1/transaction/fetch_and_simulate")
async def fetch_and_simulate_transaction(request: TransactionRequest, _: str = Depends(authenticate)):
    try:
        print (request)
        is_human = await verify_recaptcha(request.recaptcha_token)
        if not is_human:
            raise HTTPException(status_code=400, detail="Bot detected")

        if not request.network_id:
            raise HTTPException(status_code=400, detail='Missing network ID')
        if not request.tx_hash:
            raise HTTPException(status_code=400, detail='Missing transaction hash')

        global network_endpoints

        if request.network_id not in network_endpoints:
            raise HTTPException(status_code=400, detail='Unsupported network ID')
        msg = {
            "action": "fetchAndSimulate",
            "txHash": request.tx_hash,
            "network": network_endpoints[request.network_id][1]
        }
        print(json.dumps(msg))
        url, network_name = network_endpoints[request.network_id]
        cached_simulation = await get_cached_simulation(request.tx_hash, network_name)
        if not request.force_refresh:
            if cached_simulation:
                return {"result": cached_simulation}

        body = {
            "id": 1,
            "jsonrpc": "2.0",
            "method": "eth_getTransactionByHash",
            "params": [request.tx_hash]
        }

        resJson = await fetch_transaction(url, body)
        tx_data = resJson.get('result')
        if not tx_data or not isinstance(tx_data, dict) or not tx_data.get('blockNumber'):
            raise HTTPException(status_code=404, detail='Transaction not found')
        if tx_data["to"]==None:
            tx_data["to"]=""
            #needed for contract creations
        transaction = Transaction(
            hash=tx_data["hash"],
            block_number=int(tx_data["blockNumber"], 16),
            from_address=tx_data["from"],
            to_address=tx_data["to"],
            gas=int(tx_data["gas"], 16),
            value=str(int(tx_data["value"], 16)),
            input=tx_data["input"],
            transaction_index=int(tx_data["transactionIndex"], 16)
        )
        result = await simulate_txs([transaction], network_name, True)

        return {"result": result[0]}

    except HTTPException as e:
        raise e
    except Exception as e:
        raise HTTPException(status_code=400, detail=str(e))

@app.post("/v1/transaction/simulate_pending")
async def simulate_pending_transaction(request: PendingTransactionRequest, _: str = Depends(authenticate)):
    try:
        is_human = await verify_recaptcha(request.recaptcha_token)
        if not is_human:
            raise HTTPException(status_code=400, detail="Bot detected")

        if not request.network_id:
            raise HTTPException(status_code=400, detail='Missing network ID')
        if not request.tx_hash:
            raise HTTPException(status_code=400, detail='Missing transaction hash')

        global network_endpoints

        if request.network_id not in network_endpoints:
            raise HTTPException(status_code=400, detail='Unsupported network ID')
        msg = {
            "action": "simulatePendingTransaction",
            "txHash": request.tx_hash,
            "network": network_endpoints[request.network_id][1]
        }
        print(json.dumps(msg))
        url, network_name = network_endpoints[request.network_id]
        cached_simulation = await get_cached_simulation(request.tx_hash, network_name)
        if not request.force_refresh:
            if cached_simulation:
                return {"result": cached_simulation}

        body = {
            "id": 1,
            "jsonrpc": "2.0",
            "method": "eth_getTransactionByHash",
            "params": [request.tx_hash]
        }

        transaction = Transaction(
            hash=request.tx_hash,
            block_number=request.block_number,
            from_address=request.from_address,
            to_address=request.to_address,
            gas=request.gas,
            value=request.value,
            input=request.input,
            transaction_index=request.transaction_index
        )
        store_result = True
        result = await simulate_pending_txs([transaction], network_name, store_result, True)
        if "error" in result:
            raise HTTPException(status_code=400, detail=str(result))
        return {"result": result[0]}

    except HTTPException as e:
        raise e
    except Exception as e:
        raise HTTPException(status_code=400, detail=str(e))
    
@app.post("/v1/feedback")
async def submit_feedback(feedback: FeedbackForm):
    try:
        msg = {
            "action": "feedbackSubmitted",
            "feedback": feedback.dict()
        }
        print(json.dumps(msg))
        await submit_feedback_with_retry(feedback)
        return {"message": "Feedback submitted successfully"}
    except Exception as e:
        raise HTTPException(status_code=500, detail=f"Failed to submit feedback: {str(e)}")

# ---------------------------------------------------------------------------
# No data storing
# No streaming response
# Just text output (the summary)
@app.post("/v1/transaction/snap")
async def simulate_for_snap(request: SnapRequest, _: str = Depends(authenticate)):
    try:
        if not request.network_id:
            raise HTTPException(status_code=400, detail='Missing network ID')
        if not request.tx_hash:
            raise HTTPException(status_code=400, detail='Missing transaction hash')

        global network_endpoints
        network_id=str(int(request.network_id,16))
        if network_id not in network_endpoints:
            raise HTTPException(status_code=400, detail='Unsupported network ID')
        msg = {
            "action": "simulatePendingTransactionSnap",
            "txHash": request.tx_hash,
            "network": network_endpoints[request.network_id][1]
        }

        print(json.dumps(msg))
        url, network_name = network_endpoints[network_id]

        transaction = Transaction(
            hash=request.tx_hash,
            block_number=request.block_number,
            from_address=request.from_address,
            to_address=request.to_address,
            gas=request.gas,
            value=request.value,
            input=request.input,
            transaction_index=request.transaction_index
        )
        
        # Setting store_result to false for both simulations and explanations
        store_result = False

        simulation = await simulate_pending_txs([transaction], network_name, store_result, True)

        if "error" in simulation:
            raise HTTPException(status_code=400, detail=str(simulation))

        force_refresh = False
        explanation = ""
        async for item in explain_txs(simulation, request.network_id, DEFAULT_SYSTEM_PROMPT, DEFAULT_MODEL, DEFAULT_MAX_TOKENS, DEFAULT_TEMPERATURE, store_result, force_refresh):
            explanation += item

        return explanation

    except HTTPException as e:
        raise e
    except Exception as e:
<<<<<<< HEAD
        raise HTTPException(status_code=400, detail=str(e))    


@app.post("/v1/transaction/chat")
async def simulate_for_chat(request: ChatRequest, _: str = Depends(authenticate)):
    try:

        global network_endpoints

        msg = {
            "action": "chat",
            "input": request.input_json,
            "network": network_endpoints[request.network_id][1],
            "session_id": request.session_id  
        }

        print(json.dumps(msg))

        explanation = ""
        async for word in explain_txs_chat(request.input_json, network_endpoints[request.network_id][1], request.session_id, DEFAULT_CHAT_SYSTEM_PROMPT, DEFAULT_MODEL, DEFAULT_MAX_TOKENS, DEFAULT_CHAT_TEMPERATURE):
            explanation += word

        return {"output": explanation}

        #return StreamingResponse(
        #    explain_txs_chat(request.input_json, network_endpoints[request.network_id][1], request.session_id, DEFAULT_CHAT_SYSTEM_PROMPT, DEFAULT_MODEL, DEFAULT_MAX_TOKENS, DEFAULT_TEMPERATURE),
        #    media_type="text/plain"
        #)

    except HTTPException as e:
        raise e
    except Exception as e:
        raise HTTPException(status_code=400, detail=str(e))  

@app.post("/v1/transaction/questions")
async def generate_questions(request: ChatRequest, _: str = Depends(authenticate)):
    try:

        global network_endpoints

        msg = {
            "action": "chat",
            "input": request.input_json,
            "network": network_endpoints[request.network_id][1],
            "session_id": request.session_id  
        }

        print(json.dumps(msg))
        questions = ""
        async for word in gen_questions(request.input_json, network_endpoints[request.network_id][1], request.session_id, DEFAULT_QUESTIONS_PROMPT, DEFAULT_MODEL, DEFAULT_MAX_TOKENS, DEFAULT_CHAT_TEMPERATURE):
            questions += word

        return {questions}

    except HTTPException as e:
        raise e
    except Exception as e:
        raise HTTPException(status_code=400, detail=str(e))            
    
=======
        raise HTTPException(status_code=400, detail=str(e))     
>>>>>>> 180ed9a1

@app.post("/v1/transaction/categorize")
async def post_categorize_transaction(request: CategorizationRequest, authorization: HTTPAuthorizationCredentials = Depends(auth_scheme)):
    try:
        is_human = await verify_recaptcha(request.recaptcha_token)
        if not is_human:
            raise HTTPException(status_code=400, detail="Bot detected")

        tx_hash = request.tx_hash
        network_id = request.network_id
        if not tx_hash:
            raise HTTPException(status_code=400, detail="Transaction hash is required")
        if not network_id:
            raise HTTPException(status_code=400, detail='Missing network ID')

        global network_endpoints

        if network_id not in network_endpoints:
            raise HTTPException(status_code=400, detail='Unsupported network ID')

        msg = {
                "action": "categorize",
                "txHash": request.tx_hash,
                "network": network_endpoints[request.network_id][1]
            }
        print(json.dumps(msg))
        
        network = network_endpoints[request.network_id][1]
        rpc_endpoint = network_endpoints[request.network_id][0]
    
        #if not await verify_recaptcha(request.recaptcha_token):
        #    raise HTTPException(status_code=401, detail="Invalid reCAPTCHA token")
    
        # Call the categorize function and get the result
        categorize_result = await categorize(tx_hash, network, rpc_endpoint)
    
        return categorize_result
    except HTTPException as e:
        raise e
    except Exception as e:
        raise HTTPException(status_code=400, detail=str(e))  
    
@app.exception_handler(HTTPException)
async def http_exception_handler(request: Request, exc: HTTPException):
    return JSONResponse(
        status_code=exc.status_code,
        content={"error": exc.detail},
    )

if __name__ == "__main__":
    uvicorn.run("webserver:app", host="0.0.0.0", port=int(os.getenv('PORT')), log_level="debug", reload=True)<|MERGE_RESOLUTION|>--- conflicted
+++ resolved
@@ -64,31 +64,21 @@
             '1': (os.getenv('ETH_RPC_ENDPOINT'), 'ethereum'),
             '42161': (os.getenv('ARB_RPC_ENDPOINT'), 'arbitrum'),
             '10': (os.getenv('OP_RPC_ENDPOINT'), 'optimism'),
-<<<<<<< HEAD
             '43114': (os.getenv('AVAX_RPC_ENDPOINT'), 'avalanche'),
             '8453': (os.getenv('BASE_RPC_ENDPOINT'), 'base'),
             '81467': (os.getenv('BLAST_RPC_ENDPOINT'), 'blast'),
             '5000': (os.getenv('MANTLE_RPC_ENDPOINT'), 'mantle')
-=======
-            '43114': ('https://api.avax.network/ext/bc/C/rpc', 'avalanche'),
-            '8453': ('https://base.llamarpc.com', 'base'),
-            '81467': ('https://rpc.blast.io', 'blast'),
-            '5000': ('https://rpc.mantle.xyz', 'mantle')
->>>>>>> 180ed9a1
         }
 
 with open('system_prompt.txt', 'r') as file:
     DEFAULT_SYSTEM_PROMPT = file.read()
 
-<<<<<<< HEAD
 with open('chat_system_prompt.txt', 'r') as file:
     DEFAULT_CHAT_SYSTEM_PROMPT = file.read()
 
 with open('questions_system_prompt.txt', 'r') as file:
     DEFAULT_QUESTIONS_PROMPT = file.read()
 
-=======
->>>>>>> 180ed9a1
 class CategorizationRequest(BaseModel):
     tx_hash: str
     network_id: str
@@ -142,14 +132,11 @@
     input: str
     transaction_index: int
 
-<<<<<<< HEAD
 class ChatRequest(BaseModel):
     input_json: dict
     network_id: str
     session_id: str
 
-=======
->>>>>>> 180ed9a1
 class SimulateTransactionsRequest(BaseModel):
     transactions: list[Transaction]
     network: str = 'ethereum'
@@ -662,7 +649,6 @@
     except HTTPException as e:
         raise e
     except Exception as e:
-<<<<<<< HEAD
         raise HTTPException(status_code=400, detail=str(e))    
 
 
@@ -721,10 +707,6 @@
         raise e
     except Exception as e:
         raise HTTPException(status_code=400, detail=str(e))            
-    
-=======
-        raise HTTPException(status_code=400, detail=str(e))     
->>>>>>> 180ed9a1
 
 @app.post("/v1/transaction/categorize")
 async def post_categorize_transaction(request: CategorizationRequest, authorization: HTTPAuthorizationCredentials = Depends(auth_scheme)):
